[package]
name = "moxie"
version = "0.1.0"
edition = "2018"
authors = ["Adam Perry <adam.n.perry@gmail.com>"]
license = "MIT/Apache-2.0"
description = "Declarative, asynchronous, incremental UI component runtime."

[dependencies]
chashmap = "2"
downcast-rs = "1"
<<<<<<< HEAD
froggy = "0.4"
futures-preview = { version = "0.3.0-alpha.15", features = [ "async-await", "nightly" ] }
=======
futures-preview = { version = "=0.3.0-alpha.15", features = [ "async-await", "nightly" ] }
>>>>>>> c15dfdd9
fxhash = "0.2"
mox = { path = "mox" }
moxie-core = { path = "moxie-core" }
parking_lot = "0.7"
rental = "0.5"
shrinkwraprs = "0.2"
tokio-trace = { version = "0.1", features = ["log"], optional = true }
typename = "0.1"

[features]
default = [ "instrument" ]
instrument = [ "tokio-trace" ]

[workspace]
members = [
    "mox",
    "moxie-core",
    # "moxie-dom",
    # "moxie-dom/examples/hacking/crate",
    "topo",
    "topo/macro",
    # "moxie-wrench",
]<|MERGE_RESOLUTION|>--- conflicted
+++ resolved
@@ -7,26 +7,7 @@
 description = "Declarative, asynchronous, incremental UI component runtime."
 
 [dependencies]
-chashmap = "2"
-downcast-rs = "1"
-<<<<<<< HEAD
-froggy = "0.4"
-futures-preview = { version = "0.3.0-alpha.15", features = [ "async-await", "nightly" ] }
-=======
-futures-preview = { version = "=0.3.0-alpha.15", features = [ "async-await", "nightly" ] }
->>>>>>> c15dfdd9
-fxhash = "0.2"
-mox = { path = "mox" }
 moxie-core = { path = "moxie-core" }
-parking_lot = "0.7"
-rental = "0.5"
-shrinkwraprs = "0.2"
-tokio-trace = { version = "0.1", features = ["log"], optional = true }
-typename = "0.1"
-
-[features]
-default = [ "instrument" ]
-instrument = [ "tokio-trace" ]
 
 [workspace]
 members = [
